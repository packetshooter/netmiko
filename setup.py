from setuptools import setup
import os
import re


def find_version(*file_paths):
    """
    This pattern was modeled on a method from the Python Packaging User Guide:
        https://packaging.python.org/en/latest/single_source_version.html

    We read instead of importing so we don't get import errors if our code
    imports from dependencies listed in install_requires.
    """
    base_module_file = os.path.join(*file_paths)
    with open(base_module_file) as f:
        base_module_data = f.read()
    version_match = re.search(r"^__version__ = ['\"]([^'\"]*)['\"]",
                              base_module_data, re.M)
    if version_match:
        return version_match.group(1)
    raise RuntimeError("Unable to find version string.")

setup(
    name='netmiko',
    version=find_version('netmiko', '__init__.py'),
    description='Multi-vendor library to simplify Paramiko SSH connections to network devices',
    url='https://github.com/ktbyers/netmiko',
    author='Kirk Byers',
    author_email='ktbyers@twb-tech.com',
    license='MIT',
    classifiers=[
        'Development Status :: 4 - Beta',
        'License :: OSI Approved :: MIT License',
        'Programming Language :: Python :: 2',
        'Programming Language :: Python :: 2.6',
        'Programming Language :: Python :: 2.7',
        'Programming Language :: Python :: 3',
        'Programming Language :: Python :: 3.3',
        'Programming Language :: Python :: 3.4',
        'Programming Language :: Python :: 3.5',
    ],
    packages=['netmiko',
              'netmiko/cisco',
              'netmiko/arista',
              'netmiko/hp',
              'netmiko/f5',
              'netmiko/juniper',
              'netmiko/brocade',
              'netmiko/huawei',
              'netmiko/fortinet',
              'netmiko/a10',
              'netmiko/ovs',
              'netmiko/linux',
              'netmiko/enterasys',
              'netmiko/extreme',
              'netmiko/alcatel',
              'netmiko/dell',
              'netmiko/avaya',
<<<<<<< HEAD
              'netmiko/paloalto',
              'netmiko/quanta'],
    install_requires=['paramiko>=1.13.0', 'scp>=0.10.0'],
=======
              'netmiko/paloalto'],
    install_requires=['paramiko>=1.13.0', 'scp>=0.10.0', 'pyyaml'],
>>>>>>> cea9bfe2
    extras_require={
        'test': ['pytest>=2.6.0',]
    },
)<|MERGE_RESOLUTION|>--- conflicted
+++ resolved
@@ -56,14 +56,9 @@
               'netmiko/alcatel',
               'netmiko/dell',
               'netmiko/avaya',
-<<<<<<< HEAD
               'netmiko/paloalto',
               'netmiko/quanta'],
-    install_requires=['paramiko>=1.13.0', 'scp>=0.10.0'],
-=======
-              'netmiko/paloalto'],
     install_requires=['paramiko>=1.13.0', 'scp>=0.10.0', 'pyyaml'],
->>>>>>> cea9bfe2
     extras_require={
         'test': ['pytest>=2.6.0',]
     },
