#!/usr/bin/env python
"""
setup_module: setup variables for later use.

test_disable_paging: disable paging
test_ssh_connect: verify ssh connectivity
test_send_command: send a command
test_send_command_timing: send a command
test_base_prompt: test the base prompt
test_strip_prompt: test removing the prompt
test_strip_command: test stripping extraneous info after sending a command
test_normalize_linefeeds: ensure \n is the only line termination character in output
test_clear_buffer: clear text buffer
test_enable_mode: verify enter enable mode
test_disconnect: cleanly disconnect the SSH session
"""
import pytest
import time

# import logging

# logging.basicConfig(filename="test.log", level=logging.DEBUG)
# logger = logging.getLogger("netmiko")


def test_disable_paging(net_connect, commands, expected_responses):
    """Verify paging is disabled by looking for string after when paging would normally occur."""
    if net_connect.device_type == "arista_eos":
        # Arista logging buffer gets enormous
        net_connect.send_command("clear logging")
    multiple_line_output = net_connect.send_command(commands["extended_output"])
    assert expected_responses["multiple_line_output"] in multiple_line_output


def test_ssh_connect(net_connect, commands, expected_responses):
    """Verify the connection was established successfully."""
    show_version = net_connect.send_command(commands["version"])
    assert expected_responses["version_banner"] in show_version


def test_ssh_connect_cm(net_connect_cm, commands, expected_responses):
    """Test the context manager."""
    prompt_str = net_connect_cm
    assert expected_responses["base_prompt"] in prompt_str


def test_send_command_timing(net_connect, commands, expected_responses):
    """Verify a command can be sent down the channel successfully."""
    time.sleep(1)
    net_connect.clear_buffer()
    show_ip = net_connect.send_command_timing(commands["basic"])
    assert expected_responses["interface_ip"] in show_ip
    # Force verification of command echo
    show_ip = net_connect.send_command_timing(commands["basic"], cmd_echo=True)
    assert expected_responses["interface_ip"] in show_ip


def test_send_command(net_connect, commands, expected_responses):
    """Verify a command can be sent down the channel successfully using send_command method."""
    time.sleep(1)
    net_connect.clear_buffer()
    show_ip_alt = net_connect.send_command(commands["basic"])
    assert expected_responses["interface_ip"] in show_ip_alt


def test_send_command_juniper(net_connect, commands, expected_responses):
    """Verify Juniper complete on space is disabled."""
    # If complete on space is enabled will get re-written to "show ipv6 neighbors"
    if net_connect.device_type == "juniper_junos":
        net_connect.write_channel("show ip neighbors\n")
        output = net_connect.read_until_prompt()
        assert "show ip neighbors" in output
    else:
        assert pytest.skip()


def test_send_command_textfsm(net_connect, commands, expected_responses):
    """Verify a command can be sent down the channel successfully using send_command method."""

    base_platform = net_connect.device_type
    if base_platform.count("_") >= 2:
        # Strip off the _ssh, _telnet, _serial
        base_platform = base_platform.split("_")[:-1]
        base_platform = "_".join(base_platform)

    if base_platform not in [
        "cisco_ios",
        "cisco_xe",
        "cisco_xr",
        "cisco_nxos",
        "arista_eos",
        "cisco_asa",
        "juniper_junos",
        "hp_procurve",
    ]:
        assert pytest.skip("TextFSM/ntc-templates not supported on this platform")
    else:
        time.sleep(1)
        net_connect.clear_buffer()
        fallback_cmd = commands.get("basic")
        command = commands.get("basic_textfsm", fallback_cmd)
        show_ip_alt = net_connect.send_command(command, use_textfsm=True)
        assert isinstance(show_ip_alt, list)


def test_send_command_genie(net_connect, commands, expected_responses):
    """Verify a command can be sent down the channel successfully using send_command method."""

    base_platform = net_connect.device_type
    if base_platform.count("_") >= 2:
        # Strip off the _ssh, _telnet, _serial
        base_platform = base_platform.split("_")[:-1]
        base_platform = "_".join(base_platform)

    if base_platform not in [
        "cisco_ios",
        "cisco_xe",
        "cisco_xr",
        "cisco_nxos",
        "cisco_asa",
    ]:
        assert pytest.skip("Genie not supported on this platform")
    else:
        time.sleep(1)
        net_connect.clear_buffer()
        fallback_cmd = commands.get("basic")
        command = commands.get("basic_textfsm", fallback_cmd)
        show_ip_alt = net_connect.send_command(command, use_genie=True)
        assert isinstance(show_ip_alt, dict)


def test_base_prompt(net_connect, commands, expected_responses):
    """Verify the router prompt is detected correctly."""
    assert net_connect.base_prompt == expected_responses["base_prompt"]


def test_strip_prompt(net_connect, commands, expected_responses):
    """Ensure the router prompt is not in the command output."""

    if expected_responses["base_prompt"] == "":
        return
    show_ip = net_connect.send_command_timing(commands["basic"])
    show_ip_alt = net_connect.send_command(commands["basic"])
    assert expected_responses["base_prompt"] not in show_ip
    assert expected_responses["base_prompt"] not in show_ip_alt


def test_strip_command(net_connect, commands, expected_responses):
    """Ensure that the command that was executed does not show up in the command output."""
    show_ip = net_connect.send_command_timing(commands["basic"])
    show_ip_alt = net_connect.send_command(commands["basic"])
    assert commands["basic"] not in show_ip
    assert commands["basic"] not in show_ip_alt


def test_normalize_linefeeds(net_connect, commands, expected_responses):
    """Ensure no '\r\n' sequences."""
    show_version = net_connect.send_command_timing(commands["version"])
    show_version_alt = net_connect.send_command(commands["version"])
    assert "\r\n" not in show_version
    assert "\r\n" not in show_version_alt


def test_clear_buffer(net_connect, commands, expected_responses):
    """Test that clearing the buffer works."""
    # Manually send a command down the channel so that data needs read.
    net_connect.write_channel(commands["basic"] + "\n")
    time.sleep(4)
    net_connect.clear_buffer()

    # Should not be anything there on the second pass
    clear_buffer_check = net_connect.clear_buffer()
    assert clear_buffer_check is None


<<<<<<< HEAD
# def test_enable_mode(net_connect, commands, expected_responses):
#     """
#     Test entering enable mode

#     Catch exception for devices that don't support enable
#     """
#     try:
#         net_connect.enable()
#         enable_prompt = net_connect.find_prompt()
#         assert enable_prompt == expected_responses["enable_prompt"]
#     except AttributeError:
#         assert True == True
=======
def test_enable_mode(net_connect, commands, expected_responses):
    """
    Test entering enable mode

    Catch exception for devices that don't support enable
    """
    try:
        net_connect.enable()
        enable_prompt = net_connect.find_prompt()
        assert enable_prompt == expected_responses["enable_prompt"]
    except AttributeError:
        assert True is True
>>>>>>> 354473e4


def test_disconnect(net_connect, commands, expected_responses):
    """Terminate the SSH session."""
    net_connect.disconnect()<|MERGE_RESOLUTION|>--- conflicted
+++ resolved
@@ -173,7 +173,6 @@
     assert clear_buffer_check is None
 
 
-<<<<<<< HEAD
 # def test_enable_mode(net_connect, commands, expected_responses):
 #     """
 #     Test entering enable mode
@@ -186,20 +185,6 @@
 #         assert enable_prompt == expected_responses["enable_prompt"]
 #     except AttributeError:
 #         assert True == True
-=======
-def test_enable_mode(net_connect, commands, expected_responses):
-    """
-    Test entering enable mode
-
-    Catch exception for devices that don't support enable
-    """
-    try:
-        net_connect.enable()
-        enable_prompt = net_connect.find_prompt()
-        assert enable_prompt == expected_responses["enable_prompt"]
-    except AttributeError:
-        assert True is True
->>>>>>> 354473e4
 
 
 def test_disconnect(net_connect, commands, expected_responses):
