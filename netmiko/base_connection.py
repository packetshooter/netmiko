'''
Base connection class for netmiko

Handles SSH connection and methods that are generically applicable to different
platforms (Cisco and non-Cisco).

Also defines methods that should generally be supported by child classes
'''

from __future__ import print_function
from __future__ import unicode_literals

import paramiko
import time
import socket
import re
import io
<<<<<<< HEAD
from os import path
=======
import os
>>>>>>> 99ccad7d

from netmiko.netmiko_globals import MAX_BUFFER
from netmiko.ssh_exception import NetMikoTimeoutException, NetMikoAuthenticationException


class BaseSSHConnection(object):
    '''
    Defines vendor independent methods.

    Otherwise method left as a stub method.
    '''
<<<<<<< HEAD
    def __init__(self, ip, username, password='', secret='', port=22, device_type='', verbose=True,
                 global_delay_factor=.5, use_keys=False, key_file=None, ssh_strict=False,
                 system_host_keys=False, alt_host_keys=False, alt_key_file=''):
=======

    def __init__(self, ip, username, password, secret='', port=22, device_type='',
                 verbose=True, use_keys=False, key_file=None, global_delay_factor=.5,
                 ssh_config_path=None):

>>>>>>> 99ccad7d
        self.ip = ip
        self.port = port
        self.username = username
        self.password = password
        self.secret = secret
        self.device_type = device_type
        self.ansi_escape_codes = False
        # Use the greater of global_delay_factor or delay_factor local to method
        self.global_delay_factor = global_delay_factor
        self.ssh_config_path = ssh_config_path

        # set in set_base_prompt method
        self.base_prompt = ''

        if not ssh_strict:
            self.key_policy = paramiko.AutoAddPolicy()
        else:
            self.key_policy = paramiko.RejectPolicy()

        # Options for SSH host_keys
        self.system_host_keys = system_host_keys
        self.alt_host_keys = alt_host_keys
        self.alt_key_file = alt_key_file

        self.establish_connection(verbose=verbose, use_keys=use_keys, key_file=key_file)
        self.session_preparation()

    def session_preparation(self):
        '''
        Prepare the session after the connection has been established

        This method handles some of vagaries that occur between various devices
        early on in the session.

        In general, it should include:
        self.disable_paging()   # if applicable
        self.set_base_prompt()
        '''

        self.disable_paging()
        self.set_base_prompt()

<<<<<<< HEAD
=======

    def _return_config(self, use_keys=False, key_file=None, timeout=8):
        '''Return dict of kwargs that Paramiko will accept for connect'''

        # If ssh_config_path is given, go through the following process to
        # validate and pull selected values if they exist. Otherwise set source
        # to empty dict
        #
        # This lets the return code be the same by utilizing source.get
        if self.ssh_config_path:
            # Fully expand ssh_config_path and test its existence
            # If it exists, use Paramiko SSHConfig to generate source content.
            # Otherwise use empty dict
            full_path = os.path.abspath(os.path.expanduser(self.ssh_config_path))
            if os.path.exists(full_path):
                ssh_config_instance = paramiko.SSHConfig()
                with open(full_path) as f:
                    ssh_config_instance.parse(f)
                    source = ssh_config_instance.lookup(self.ip)
            else:
                source = {}

            if source.get('proxycommand'):
                proxy = paramiko.ProxyCommand(source['proxycommand'])
            else:
                proxy = None
        else:
            source = {}

        # Contents of source aren't reliable, except for hostname and even
        # then we're setting source to empty dict sometimes. When these fields
        # are present though, favoring them should result in smoother user
        # experience.
        return {
            'hostname': source.get('hostname', self.ip),
            'port': source.get('port', self.port),
            'username': source.get('username', self.username),
            'password': self.password,
            'sock': proxy,
            'look_for_keys': use_keys,
            'allow_agent': False,
            'key_filename': key_file,
            'timeout': timeout,
        }


>>>>>>> 99ccad7d
    def establish_connection(self, sleep_time=3, verbose=True, timeout=8,
                             use_keys=False, key_file=None):
        '''
        Establish SSH connection to the network device

        Timeout will generate a NetMikoTimeoutException
        Authentication failure will generate a NetMikoAuthenticationException

        use_keys is a boolean that allows ssh-keys to be used for authentication
        '''

        # Fetch configuration for Paramiko client
        ssh_config = self._return_config(
            use_keys=use_keys,
            key_file=key_file,
            timeout=timeout,
        )
        # Create instance of SSHClient object
        self.remote_conn_pre = paramiko.SSHClient()

        # Load host_keys for better SSH security
        if self.system_host_keys:
            self.remote_conn_pre.load_system_host_keys()
        if self.alt_host_keys and path.isfile(self.alt_key_file):
            self.remote_conn_pre.load_host_keys(self.alt_key_file)

        # Default is to automatically add untrusted hosts (make sure appropriate for your env)
        self.remote_conn_pre.set_missing_host_key_policy(self.key_policy)

        # initiate SSH connection
        try:
            self.remote_conn_pre.connect(**ssh_config)

        # TODO: If the user provides 'my_router' or other custom SSH Host Alias
        # that gets stuffed into self.ip, but properly converted via SSHConfig
        # these logs and further documentation'd use of self.ip in subclasses
        # might be unintuitive. Maybe not though considering it is what the
        # user provides
        #
        # Guess this depends on whether we want to ignore from the user that
        # they are using a proxy or whether it should be shown to be more
        # forward about technical details (eg, why isn't this working oh it's
        # because my route to proxy server is gone!)
        except socket.error:
            msg = "Connection to device timed-out: {device_type} {ip}:{port}".format(
                device_type=self.device_type, ip=self.ip, port=self.port)
            raise NetMikoTimeoutException(msg)
        except paramiko.ssh_exception.AuthenticationException as auth_err:
            msg = "Authentication failure: unable to connect {device_type} {ip}:{port}".format(
                device_type=self.device_type, ip=self.ip, port=self.port)
            msg += '\n' + str(auth_err)
            raise NetMikoAuthenticationException(msg)

        if verbose:
            print("SSH connection established to {0}:{1}".format(self.ip, self.port))

        # Use invoke_shell to establish an 'interactive session'
        self.remote_conn = self.remote_conn_pre.invoke_shell()
        self.special_login_handler()
        if verbose:
            print("Interactive SSH session established")

        time.sleep(sleep_time)
        # Strip any initial data
        if self.remote_conn.recv_ready():
            return self.remote_conn.recv(MAX_BUFFER).decode('utf-8')
        else:
            i = 0
            while i <= 10:
                # Send a newline if no data is present
                self.remote_conn.sendall('\n')
                time.sleep(.5)
                if self.remote_conn.recv_ready():
                    return self.remote_conn.recv(MAX_BUFFER).decode('utf-8')
                else:
                    i += 1
            return ""


    def select_delay_factor(self, delay_factor):
        '''
        Choose the greater of delay_factor or self.global_delay_factor
        '''
        if delay_factor >= self.global_delay_factor:
            return delay_factor
        else:
            return self.global_delay_factor


    def special_login_handler(self, delay_factor=.5):
        '''
        Special handler for devices like WLC, Avaya ERS that throw up characters prior to login
        '''
        pass


    def disable_paging(self, command="terminal length 0\n", delay_factor=.5):
        '''
        Disable paging default to a Cisco CLI method
        '''
        delay_factor = self.select_delay_factor(delay_factor)
        self.remote_conn.sendall(command)
        time.sleep(1 * delay_factor)

        # Clear the buffer on the screen
        output = self.remote_conn.recv(MAX_BUFFER).decode('utf-8')
        if self.ansi_escape_codes:
            output = self.strip_ansi_escape_codes(output)

        return output


    def wait_for_recv_ready(self, delay_factor=.5, max_loops=10):
        '''
        Wait for data to be in the buffer so it can be received.

        delay_factor can be used to increase the delays.

        max_loops can be used to increase the number of times it reads the data buffer
        '''
        delay_factor = self.select_delay_factor(delay_factor)
        i = 0
        while not self.remote_conn.recv_ready() and i < max_loops:
            time.sleep(1 * delay_factor)
            i += 1


    def set_base_prompt(self, pri_prompt_terminator='#',
                        alt_prompt_terminator='>', delay_factor=.5):
        '''
        Sets self.base_prompt

        Used as delimiter for stripping of trailing prompt in output.

        Should be set to something that is general and applies in multiple contexts. For Cisco
        devices this will be set to router hostname (i.e. prompt without '>' or '#').

        This will be set on entering user exec or privileged exec on Cisco, but not when
        entering/exiting config mode
        '''
        debug = False
        if debug:
            print("In set_base_prompt")

        delay_factor = self.select_delay_factor(delay_factor)
        self.clear_buffer()
        self.remote_conn.sendall("\n")
        self.wait_for_recv_ready(delay_factor)
        prompt = self.remote_conn.recv(MAX_BUFFER).decode('utf-8')

        # Some platforms have ANSI escape codes
        if self.ansi_escape_codes:
            prompt = self.strip_ansi_escape_codes(prompt)

        prompt = self.normalize_linefeeds(prompt)

        try:
            # If multiple lines in the output take the last line
            prompt = prompt.split('\n')[-1]
            prompt = prompt.strip()

            # Check that ends with a valid terminator character
            if not prompt[-1] in (pri_prompt_terminator, alt_prompt_terminator):
                raise ValueError()
        except (IndexError, ValueError):
            if debug:
                print("Router prompt not found: {0}".format(prompt))
            raise ValueError("Router prompt not found: {0}".format(prompt))

        # Strip off trailing terminator
        self.base_prompt = prompt[:-1]

        if debug:
            print("prompt: {0}".format(self.base_prompt))

        return self.base_prompt


    def find_prompt(self, delay_factor=.5):
        '''
        Finds the current network device prompt, last line only
        '''
        debug = False
        if debug:
            print("In find_prompt")

        delay_factor = self.select_delay_factor(delay_factor)
        self.clear_buffer()
        self.remote_conn.sendall("\n")
        time.sleep(1 * delay_factor)

        prompt = self.remote_conn.recv(MAX_BUFFER).decode('utf-8')

        # Some platforms have ANSI escape codes
        if self.ansi_escape_codes:
            prompt = self.strip_ansi_escape_codes(prompt)

        prompt = self.normalize_linefeeds(prompt)

        # If multiple lines in the output take the last line
        prompt = prompt.split('\n')[-1]
        prompt = prompt.strip()

        if debug:
            print("prompt: {}".format(prompt))

        return prompt


    def clear_buffer(self):
        '''
        Read any data available in the channel up to MAX_BUFFER
        '''

        if self.remote_conn.recv_ready():
            return self.remote_conn.recv(MAX_BUFFER).decode('utf-8')
        else:
            return None

    def send_command(self, command_string, delay_factor=.5, max_loops=30,
                     strip_prompt=True, strip_command=True):
        '''
        Execute command_string on the SSH channel.

        Use delay based mechanism to obtain output.  Strips echoed characters and router prompt.

        delay_factor can be used to increase the delays.

        max_loops can be used to increase the number of times it reads the data buffer

        Returns the output of the command.
        '''

        debug = False
        if debug:
            print('In send_command')

        delay_factor = self.select_delay_factor(delay_factor)
        output = ''
        self.clear_buffer()

        # Ensure there is a newline at the end of the command
        command_string = command_string.rstrip("\n")
        command_string += '\n'

        if debug:
            print("Command is: {0}".format(command_string))

        self.remote_conn.sendall(command_string)

        time.sleep(1 * delay_factor)
        not_done = True
        i = 1

        while (not_done) and (i <= max_loops):
            time.sleep(1 * delay_factor)
            i += 1
            # Keep reading data as long as available (up to max_loops)
            if self.remote_conn.recv_ready():
                output += self.remote_conn.recv(MAX_BUFFER).decode('utf-8')
            else:
                not_done = False

        # Some platforms have ansi_escape codes
        if self.ansi_escape_codes:
            output = self.strip_ansi_escape_codes(output)
        output = self.normalize_linefeeds(output)
        if strip_command:
            output = self.strip_command(command_string, output)
        if strip_prompt:
            output = self.strip_prompt(output)

        if debug:
            print(output)
        return output


    def strip_prompt(self, a_string):
        '''
        Strip the trailing router prompt from the output
        '''

        response_list = a_string.split('\n')
        last_line = response_list[-1]

        if self.base_prompt in last_line:
            return '\n'.join(response_list[:-1])
        else:
            return a_string


    def send_command_expect(self, command_string, expect_string=None,
                            delay_factor=.5, max_loops=240,
                            strip_prompt=True, strip_command=True):
        '''
        Send command to network device retrieve output until router_prompt or expect_string

        By default this method will keep waiting to receive data until the network device prompt is
        detected. The network device prompt will be determined by the find_prompt() method.

        command_string = command to execute
        expect_string = pattern to search for in output
        delay_factor = decrease the initial delay before we start looking for data
        max_loops = number of iterations before we give up and raise an exception
        strip_prompt = strip the trailing prompt from the output
        strip_command = strip the leading command from the output
        '''
        debug = False

        delay_factor = self.select_delay_factor(delay_factor)
        output = ''

        # Ensure there is a newline at the end of the command
        command_string = command_string.rstrip("\n")
        command_string += '\n'

        if expect_string is None:
            search_pattern = self.find_prompt()
            time.sleep(delay_factor * 1)
        else:
            search_pattern = expect_string

        self.clear_buffer()

        if debug:
            print("Command is: {0}".format(command_string))
            print("Search to stop receiving data is: '{0}'".format(search_pattern))

        self.remote_conn.sendall(command_string)

        # Initial delay after sending command
        time.sleep(delay_factor * 1)

        i = 1
        # Keep reading data until search_pattern is found (or max_loops)
        while i <= max_loops:

            if debug:
                print("In while loop")

            if self.remote_conn.recv_ready():
                if debug:
                    print("recv_ready = True")
                output += self.remote_conn.recv(MAX_BUFFER).decode('utf-8')
                if search_pattern in output:
                    break
            else:
                if debug:
                    print("recv_ready = False")
                # No data, wait a little bit
                time.sleep(delay_factor * 1)

            i += 1

        else:   # nobreak
            # search_pattern never found
            raise IOError("Search pattern never detected in send_command_expect: {0}".format(
                search_pattern))


        # Some platforms have ansi_escape codes
        if self.ansi_escape_codes:
            output = self.strip_ansi_escape_codes(output)
        output = self.normalize_linefeeds(output)
        if strip_command:
            output = self.strip_command(command_string, output)
        if strip_prompt:
            output = self.strip_prompt(output)

        if debug:
            print(output)

        return output


    @staticmethod
    def strip_command(command_string, output):
        '''
        Strip command_string from output string
        '''
        command_length = len(command_string)
        return output[command_length:]


    @staticmethod
    def normalize_linefeeds(a_string):
        '''
        Convert '\r\r\n','\r\n', '\n\r' to '\n
        '''
        newline = re.compile(r'(\r\r\n|\r\n|\n\r)')
        return newline.sub('\n', a_string)


    def enable(self):
        """Disable 'enable()' method."""
        raise AttributeError("Network device does not support 'enable()' method")


    def exit_enable_mode(self, exit_command=''):
        """Disable 'exit_enable_mode()' method."""
        raise AttributeError("Network device does not support 'exit_enable_mode()' method")


    def config_mode(self, config_command=''):
        '''
        Enter into config_mode.

        First check whether currently already in configuration mode.
        Enter config mode (if necessary)
        '''
        output = ''
        if not self.check_config_mode():
            output = self.send_command(config_command, strip_prompt=False, strip_command=False)
            if not self.check_config_mode():
                raise ValueError("Failed to enter configuration mode")
        return output


    def exit_config_mode(self, exit_config=''):
        '''
        Exit from configuration mode.
        '''
        output = ''
        if self.check_config_mode():
            output = self.send_command(exit_config, strip_prompt=False, strip_command=False)
            if self.check_config_mode():
                raise ValueError("Failed to exit configuration mode")
        return output


    def check_enable_mode(self, check_string=''):
        """Disable 'check_enable_mode()' method."""
        raise AttributeError("Network device does not support 'check_enable_mode()' method")


    def check_config_mode(self, check_string=''):
        '''
        Checks if the device is in configuration mode or not

        Returns a boolean
        '''
        output = self.send_command('\n', strip_prompt=False, strip_command=False)
        if check_string in output:
            return True
        else:
            return False


    def send_config_from_file(self, config_file=None, **kwargs):
        '''
        Send configuration commands down the SSH channel from a file.

        The file is processed line-by-line and each command is sent down the
        SSH channel.

        **kwargs are passed to send_config_set method.
        '''
        try:
            with io.open(config_file, encoding='utf-8') as cfg_file:
                return self.send_config_set(cfg_file, **kwargs)
        except IOError:
            print("I/O Error opening config file: {0}".format(config_file))
        return ''


    def send_config_set(self, config_commands=None, exit_config_mode=True, **kwargs):
        '''
        Send group of configuration commands down the SSH channel.

        config_commands is an iterable containing all of the configuration commands.
        The commands will be executed one after the other.

        Automatically exits/enters configuration mode.

        **kwargs will allow passing of all the arguments to send_command
        strip_prompt and strip_command will be set to False if not explicitly set in
        the method call.
        '''
        debug = False

        if config_commands is None:
            return ''

        # Set strip_prompt and strip_command to default to False
        kwargs.setdefault('strip_prompt', False)
        kwargs.setdefault('strip_command', False)

        # Config commands must be iterable, but not a string
        if not hasattr(config_commands, '__iter__'):
            raise ValueError("Invalid argument passed into send_config_set")

        # Enter config mode (if necessary)
        output = self.config_mode()

        for a_command in config_commands:
            output += self.send_command(a_command, **kwargs)

        if exit_config_mode:
            output += self.exit_config_mode()

        if debug:
            print(output)

        return output


    @staticmethod
    def strip_ansi_escape_codes(string_buffer):
        '''
        Remove any ANSI (VT100) ESC codes from the output

        http://en.wikipedia.org/wiki/ANSI_escape_code

        Note: this does not capture ALL possible ANSI Escape Codes only the ones
        I have encountered

        Current codes that are filtered:
        ESC = '\x1b' or chr(27)
        ESC = is the escape character [^ in hex ('\x1b')
        ESC[24;27H   Position cursor
        ESC[?25h     Show the cursor
        ESC[E        Next line (HP does ESC-E)
        ESC[2K       Erase line
        ESC[1;24r    Enable scrolling from start to row end

        HP ProCurve's and F5 LTM's require this (possible others)
        '''
        debug = False
        if debug:
            print("In strip_ansi_escape_codes")
        if debug:
            print("repr = %s" % repr(string_buffer))

        code_position_cursor = chr(27) + r'\[\d+;\d+H'
        code_show_cursor = chr(27) + r'\[\?25h'
        code_next_line = chr(27) + r'E'
        code_erase_line = chr(27) + r'\[2K'
        code_enable_scroll = chr(27) + r'\[\d+;\d+r'

        code_set = [code_position_cursor, code_show_cursor, code_erase_line, code_enable_scroll]

        output = string_buffer
        for ansi_esc_code in code_set:
            output = re.sub(ansi_esc_code, '', output)

        # CODE_NEXT_LINE must substitute with '\n'
        output = re.sub(code_next_line, '\n', output)

        if debug:
            print("new_output = %s" % output)
            print("repr = %s" % repr(output))

        return output


    def cleanup(self):
        '''
        Any needed cleanup before closing connection
        '''
        pass


    def disconnect(self):
        '''
        Gracefully close the SSH connection
        '''
        self.cleanup()
        self.remote_conn_pre.close()


    def commit(self):
        '''
        Commit method for platforms that support this
        '''
        raise AttributeError("Network device does not support 'commit()' method")<|MERGE_RESOLUTION|>--- conflicted
+++ resolved
@@ -15,11 +15,7 @@
 import socket
 import re
 import io
-<<<<<<< HEAD
 from os import path
-=======
-import os
->>>>>>> 99ccad7d
 
 from netmiko.netmiko_globals import MAX_BUFFER
 from netmiko.ssh_exception import NetMikoTimeoutException, NetMikoAuthenticationException
@@ -31,17 +27,11 @@
 
     Otherwise method left as a stub method.
     '''
-<<<<<<< HEAD
     def __init__(self, ip, username, password='', secret='', port=22, device_type='', verbose=True,
                  global_delay_factor=.5, use_keys=False, key_file=None, ssh_strict=False,
-                 system_host_keys=False, alt_host_keys=False, alt_key_file=''):
-=======
-
-    def __init__(self, ip, username, password, secret='', port=22, device_type='',
-                 verbose=True, use_keys=False, key_file=None, global_delay_factor=.5,
+                 system_host_keys=False, alt_host_keys=False, alt_key_file='',
                  ssh_config_path=None):
 
->>>>>>> 99ccad7d
         self.ip = ip
         self.port = port
         self.username = username
@@ -49,9 +39,9 @@
         self.secret = secret
         self.device_type = device_type
         self.ansi_escape_codes = False
+
         # Use the greater of global_delay_factor or delay_factor local to method
         self.global_delay_factor = global_delay_factor
-        self.ssh_config_path = ssh_config_path
 
         # set in set_base_prompt method
         self.base_prompt = ''
@@ -66,6 +56,9 @@
         self.alt_host_keys = alt_host_keys
         self.alt_key_file = alt_key_file
 
+        # For SSH proxy support
+        self.ssh_config_path = ssh_config_path
+
         self.establish_connection(verbose=verbose, use_keys=use_keys, key_file=key_file)
         self.session_preparation()
 
@@ -80,12 +73,8 @@
         self.disable_paging()   # if applicable
         self.set_base_prompt()
         '''
-
         self.disable_paging()
         self.set_base_prompt()
-
-<<<<<<< HEAD
-=======
 
     def _return_config(self, use_keys=False, key_file=None, timeout=8):
         '''Return dict of kwargs that Paramiko will accept for connect'''
@@ -99,8 +88,8 @@
             # Fully expand ssh_config_path and test its existence
             # If it exists, use Paramiko SSHConfig to generate source content.
             # Otherwise use empty dict
-            full_path = os.path.abspath(os.path.expanduser(self.ssh_config_path))
-            if os.path.exists(full_path):
+            full_path = path.abspath(path.expanduser(self.ssh_config_path))
+            if path.exists(full_path):
                 ssh_config_instance = paramiko.SSHConfig()
                 with open(full_path) as f:
                     ssh_config_instance.parse(f)
@@ -131,8 +120,6 @@
             'timeout': timeout,
         }
 
-
->>>>>>> 99ccad7d
     def establish_connection(self, sleep_time=3, verbose=True, timeout=8,
                              use_keys=False, key_file=None):
         '''
