"""Controls selection of proper class based on the device type."""
from __future__ import unicode_literals
from netmiko.cisco import CiscoIosBase
from netmiko.cisco import CiscoAsaSSH
from netmiko.cisco import CiscoNxosSSH
from netmiko.cisco import CiscoXrSSH
from netmiko.cisco import CiscoWlcSSH
from netmiko.cisco import CiscoS300SSH
from netmiko.eltex import EltexSSH
from netmiko.arista import AristaSSH
from netmiko.hp import HPProcurveSSH, HPComwareSSH
from netmiko.huawei import HuaweiSSH
from netmiko.f5 import F5LtmSSH
from netmiko.juniper import JuniperSSH
from netmiko.brocade import BrocadeNosSSH
from netmiko.brocade import BrocadeNetironSSH
from netmiko.brocade import BrocadeFastironSSH
from netmiko.fortinet import FortinetSSH
from netmiko.a10 import A10SSH
from netmiko.avaya import AvayaVspSSH
from netmiko.avaya import AvayaErsSSH
from netmiko.linux import LinuxSSH
from netmiko.ovs import OvsLinuxSSH
from netmiko.enterasys import EnterasysSSH
from netmiko.extreme import ExtremeSSH
from netmiko.alcatel import AlcatelSrosSSH
from netmiko.dell import DellForce10SSH
from netmiko.dell import DellPowerConnectSSH
from netmiko.paloalto import PaloAltoPanosSSH
from netmiko.quanta import QuantaMeshSSH
from netmiko.aruba import ArubaSSH
from netmiko.vyos import VyOSSSH
from netmiko.ubiquiti import UbiquitiEdgeSSH
from netmiko.ciena import CienaSaosSSH
from netmiko.cisco import CiscoTpTcCeSSH
from netmiko.terminal_server import TerminalServerSSH
from netmiko.terminal_server import TerminalServerTelnet
<<<<<<< HEAD
from netmiko.mellanox import MellanoxSSH
=======
from netmiko.pluribus import PluribusSSH
>>>>>>> ae10233e


# The keys of this dictionary are the supported device_types
CLASS_MAPPER_BASE = {
    'cisco_ios': CiscoIosBase,
    'cisco_xe': CiscoIosBase,
    'cisco_asa': CiscoAsaSSH,
    'cisco_nxos': CiscoNxosSSH,
    'cisco_xr': CiscoXrSSH,
    'cisco_wlc': CiscoWlcSSH,
    'cisco_s300': CiscoS300SSH,
    'eltex': EltexSSH,
    'arista_eos': AristaSSH,
    'hp_procurve': HPProcurveSSH,
    'hp_comware': HPComwareSSH,
    'huawei': HuaweiSSH,
    'f5_ltm': F5LtmSSH,
    'juniper': JuniperSSH,
    'juniper_junos': JuniperSSH,
    'brocade_vdx': BrocadeNosSSH,
    'brocade_nos': BrocadeNosSSH,
    'brocade_fastiron': BrocadeFastironSSH,
    'brocade_netiron': BrocadeNetironSSH,
    'vyos': VyOSSSH,
    'brocade_vyos': VyOSSSH,
    'vyatta_vyos': VyOSSSH,
    'a10': A10SSH,
    'avaya_vsp': AvayaVspSSH,
    'avaya_ers': AvayaErsSSH,
    'linux': LinuxSSH,
    'ovs_linux': OvsLinuxSSH,
    'enterasys': EnterasysSSH,
    'extreme': ExtremeSSH,
    'alcatel_sros': AlcatelSrosSSH,
    'fortinet': FortinetSSH,
    'dell_force10': DellForce10SSH,
    'dell_powerconnect': DellPowerConnectSSH,
    'paloalto_panos': PaloAltoPanosSSH,
    'quanta_mesh': QuantaMeshSSH,
    'aruba_os': ArubaSSH,
    'ubiquiti_edge': UbiquitiEdgeSSH,
    'ciena_saos': CienaSaosSSH,
    'cisco_tp': CiscoTpTcCeSSH,
    'generic_termserver': TerminalServerSSH,
<<<<<<< HEAD
    'mellanox_ssh': MellanoxSSH,
=======
    'pluribus': PluribusSSH
>>>>>>> ae10233e
}

# Also support keys that end in _ssh
new_mapper = {}
for k, v in CLASS_MAPPER_BASE.items():
    new_mapper[k] = v
    alt_key = k + u"_ssh"
    new_mapper[alt_key] = v
CLASS_MAPPER = new_mapper

# Add telnet drivers
CLASS_MAPPER['cisco_ios_telnet'] = CiscoIosBase
CLASS_MAPPER['generic_termserver_telnet'] = TerminalServerTelnet

# Add general terminal_server driver
CLASS_MAPPER['terminal_server'] = TerminalServerSSH

# Add autodetect driver (mapped to TerminalServerSSH)
CLASS_MAPPER['autodetect'] = TerminalServerSSH

platforms = list(CLASS_MAPPER.keys())
platforms.sort()
platforms_base = list(CLASS_MAPPER_BASE.keys())
platforms_base.sort()
platforms_str = u"\n".join(platforms_base)
platforms_str = u"\n" + platforms_str


def ConnectHandler(*args, **kwargs):
    """Factory function selects the proper class and creates object based on device_type."""
    if kwargs['device_type'] not in platforms:
        raise ValueError('Unsupported device_type: '
                         'currently supported platforms are: {0}'.format(platforms_str))
    ConnectionClass = ssh_dispatcher(kwargs['device_type'])
    return ConnectionClass(*args, **kwargs)


def ssh_dispatcher(device_type):
    """Select the class to be instantiated based on vendor/platform."""
    return CLASS_MAPPER[device_type]


def redispatch(obj, device_type, session_prep=True):
    """Dynamically change Netmiko object's class to proper class.
    Generally used with terminal_server device_type when you need to redispatch after interacting
    with terminal server.
    """
    new_class = ssh_dispatcher(device_type)
    obj.device_type = device_type
    obj.__class__ = new_class
    if session_prep:
        obj.session_preparation()<|MERGE_RESOLUTION|>--- conflicted
+++ resolved
@@ -35,11 +35,8 @@
 from netmiko.cisco import CiscoTpTcCeSSH
 from netmiko.terminal_server import TerminalServerSSH
 from netmiko.terminal_server import TerminalServerTelnet
-<<<<<<< HEAD
 from netmiko.mellanox import MellanoxSSH
-=======
 from netmiko.pluribus import PluribusSSH
->>>>>>> ae10233e
 
 
 # The keys of this dictionary are the supported device_types
@@ -84,11 +81,8 @@
     'ciena_saos': CienaSaosSSH,
     'cisco_tp': CiscoTpTcCeSSH,
     'generic_termserver': TerminalServerSSH,
-<<<<<<< HEAD
     'mellanox_ssh': MellanoxSSH,
-=======
     'pluribus': PluribusSSH
->>>>>>> ae10233e
 }
 
 # Also support keys that end in _ssh
