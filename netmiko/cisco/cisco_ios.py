--- conflicted
+++ resolved
@@ -32,7 +32,11 @@
     pass
 
 
-<<<<<<< HEAD
+class CiscoIosSerial(CiscoIosBase):
+    """Cisco IOS Serial driver."""
+    pass
+
+
 class CiscoIosFileTransfer(CiscoFileTransfer):
     """Cisco IOS SCP File Transfer driver."""
     pass
@@ -190,9 +194,4 @@
         raise NotImplementedError
 
     def disable_scp(self, cmd=None):
-        raise NotImplementedError
-=======
-class CiscoIosSerial(CiscoBaseConnection):
-    """Cisco IOS Serial driver."""
-    pass
->>>>>>> 9f4f6f03
+        raise NotImplementedError