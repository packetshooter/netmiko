--- conflicted
+++ resolved
@@ -9,10 +9,6 @@
 from netmiko.cisco.cisco_tp_tcce import CiscoTpTcCeSSH
 
 __all__ = ['CiscoIosSSH', 'CiscoIosTelnet', 'CiscoAsaSSH', 'CiscoNxosSSH', 'CiscoXrSSH',
-<<<<<<< HEAD
            'CiscoWlcSSH', 'CiscoS300SSH', 'CiscoTpTcCeSSH', 'CiscoIosBase',
            'CiscoIosFileTransfer', 'InLineTransfer', 'CiscoAsaFileTransfer',
-           'CiscoNxosFileTransfer']
-=======
-           'CiscoWlcSSH', 'CiscoS300SSH', 'CiscoTpTcCeSSH', 'CiscoIosBase', 'CiscoIosSerial']
->>>>>>> 9f4f6f03
+           'CiscoNxosFileTransfer', 'CiscoIosSerial']